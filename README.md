# [task.js](https://github.com/manjeshbhargav/task.js.git)

[![npm version](https://badge.fury.io/js/lib-task.svg)](https://badge.fury.io/js/lib-task)
[![Travis CI](https://travis-ci.org/manjeshbhargav/task.js.svg)](https://travis-ci.org/manjeshbhargav/task.js.svg)
[![Lincense MIT](https://img.shields.io/badge/License-MIT-blue.svg)](https://img.shields.io/badge/License-MIT-blue.svg)

`task.js` is a JavaScript library for creating logical groups of instructions called `tasks`. These tasks leverage the `Promise`
pattern to allow application logic to specify when a task is `done(result)` or `failed(reason)`.

## Advantages over direct `Promise`s
* You don't have to promisify your async functions that use callbacks.
* However, you can safely use `Promise`s within tasks.
* Powerful APIs to execute a group of tasks, or the same task a number of times.
* You can give a human readable name to your tasks thereby improving code readability.
* These tasks can be easily testable with `Promise` based frameworks like `mocha.js`.

## Installation

* For `Node.js` or `browserify/webpack` projects
    ```
    npm install lib-task
    ```
    ```javascript
    var Task = require('lib-task');
    ```

* For standard web projects
    ```
    git clone https://github.com/manjeshbhargav/task.js.git
    ```
    ```
    cd task.js && npm run build
    ```
    Then, you can use `./dist/task.js` or `./dist/task.min.js` in your web project using `<script>`.

## Task `template`
A `template` is basically a `function` that defines the set of instructions that the task will be performing. It follows this format:
```javascript
/**
<<<<<<< HEAD
 A task template.
 @param {...*} taskArguments - Arguments for executing the task.
 @param {function} done - Called (with results, if any) by the task when it's done.
 @param {function} failed - Called (with errors, if any) by the task when it fails.
 @returns {*}
/
=======
 * A task template.
 * @param {...*} taskArguments - Arguments for executing the task.
 * @param {function} done - Called (with results, if any) by the task when it's done.
 * @param {function} failed - Called (with errors, if any) by the task when it fails.
 * @returns {*}
 */
>>>>>>> 01ddbc74
function template(...taskArguments, done, failed) {
  ...
  ...
  doSomeAsyncTask(args, done, failed);
}
```

## Creating a task
You can create a task like this:
```javascript
var loginAttempt = Task.create('attempting to log in', function(endpoint, credentials, done, failed) {
  var username = credentials.username;
  var password = credentials.password;
  // Using JQuery AJAX to contact the login endpoint
  $.post({
    url: endpoint,
    data: { u: username, p: password },
    success: function(response) { done(JSON.parse(response)); },
    failure: failed
  });
});
```

Here, `endpoint` and `credentials` are the arguments required for doing the task. In this example, `done()` is called when the login
`endpoint` responds with a success `JSON` message, and `failed()` is called when it responds with the reason for the failure.

There are other ways to specify when the task is `done/failed`:

* `return`ing a value: A task is considered `done` if the `template`
  `return`s any non-`Promise` value, and `failed` if it throws an exception.
  ```javascript
  var addTask = Task.create('add two numbers', function(a, b) {
    return (a + b);
  });
  ```

* `return`ing a `Promise`: A task is considered `done/failed` if the
  `Promise` returned by the `template` is `resolved/rejected`.
  ```javascript
  var promiseTask = Task.create('track a promise', function(a, b) {
    ...
    ...
    return someAsyncFunctionThatReturnsAPromise(a, b);
  });
  ```

## Executing a task
The `loginAttempt` task that was created in the previous section
can be executed like this:
```javascript
loginAttempt.do('/services/login', {
  usename: 'johndoe',
  password: 'xyz123'
}).then(function(success) {
  console.log('Login successful! - ', success);
}).catch(function(error) {
  console.error('Login failed! - ', error);
});
```
Here, the argument passed to `done()` is passed on to the `Promise`'s
`then()` callback, while the argument passed to `failed()` is passed
on to the `catch()` callback.

* `addTask` from the previous section can be executed like this:
  ```javascript
  addTask.do(2, 3).then(function(sum) {
    // sum is the return value of addTask's template.
    console.log('Sum is - ', sum);
  }).catch(function(e) {
    console.error('Exception thrown while executing template - ', e); 
  });
  ```

* `promiseTask` from the previous section can be executed like this:
  ```javascript
  promiseTask.do('a', 'b').then(function(result) {
    console.log('Promise returned by the template was resolved with - ', result);
  }).catch(function(error) {
    console.error('Promise returned by the template was rejected with - ', error);
  });
  ```

## Executing tasks serially
Sometimes we need to perform a set of tasks serially, where the next task depends on the result from the previous task.
We can do it like this:
```javascript
var task1 = Task.create('task1', function(a, b, done, failed) {...});
var task2 = Task.create('task2', function(task1Result, done, failed) {...});
var task3 = Task.create('task3', function(task2Result, done, failed) {...});

Task.sequence([task1, task2, task3], ...argsForTask1).then(function(task3Result) {
  console.log('Result of task3 - ', task3Result);
}).catch(function(error) {
  console.error('One of the tasks failed - ', error);
});
```

## Executing tasks in parallel
Sometimes we need to wait for a set of independent tasks to be executed before we can proceed. We can do it like this:
```javascript
var task1 = Task.create('task1', function(a, b, done, failed) {...});
var task2 = Task.create('task2', function(d, e, f, done, failed) {...});
var task3 = Task.create('task3', function(done, failed) {...});

Task.parallel([
  task1.do(1, 2),
  task2.do('3', true, {}),
  task3.do()
]).then(function(taskResults) {
  console.log('Results of all tasks - ', taskResults);
}).catch(function(error) {
  console.error('One of the tasks failed - ', error);
});
```

## Executing an anonymous task
Sometimes we don't want to create and then do a task because it is one-off and we don't intend to re-do it at any point in the
future. We can do it like this:
```javascript
Task.do(function(a, b, done, failed) {
  startMyApplication(a, b, function(started, result) {
    var status = started ? done : failed;
    status(result);
  });
}, 1, '2').then(function(outcome) {
  console.log('Application successfully started! - ', outcome);
}).catch(function(error) {
  console.error('Problem starting application! - ', error);
});
```

## Re-trying a task
Sometimes we want to try a task a number of times until it succeeds, or we've tried a certain number of times.
Ex: If we lose our connection with the server, we would want to re-try connecting for a certain number of times.
We can do it like this:
```javascript
var numRetries = 10;
var retryConnection = Task.create('retry connecting to server', function(request, done, failed) {
  request.connect('/server/connect', function(response) {
    if (response.connection) { done(response.connection); }
    else { failed(response.error); }
  });
});

function retryConnect() {
  Task.try(retryConnection, numRetries, new Request()).then(function(connection) {
    console.log('Connected! - ', connection);
    connection.on('lost', retryConnect);
  }).catch(function(error) {
    console.error('Failed to connect after ' + numRetries + ' tries! - ', error);
  });
}
```

# Running a task for each item in an array
Sometimes we want to run a task on each item of an array, and once we have gotten all the results,
act on them (like `Array.prototype.map()`, only async). We can do it like this:
```javascript
var getContent = Task.create('get html content', function(url, done, failed) {
  http.get(url, function(response) {
    var html = '';
    response.on('data', function(data) {
      html += data;
    });
    response.on('end', function() {
      done(html);
    });
  }).on('error', failed);
});

var domains = ['http://www.ex1.com', 'http://www.ex2.com'];
Task.map(domains, getContent).then(function(content) {
  content.forEach(function(html, i) {
    console.log('Content["' + domains[i] + '"]: ', html);
  });
}).catch(function(error) {
  console.log('Failed to get content - ', error);
});
```<|MERGE_RESOLUTION|>--- conflicted
+++ resolved
@@ -37,21 +37,12 @@
 A `template` is basically a `function` that defines the set of instructions that the task will be performing. It follows this format:
 ```javascript
 /**
-<<<<<<< HEAD
- A task template.
- @param {...*} taskArguments - Arguments for executing the task.
- @param {function} done - Called (with results, if any) by the task when it's done.
- @param {function} failed - Called (with errors, if any) by the task when it fails.
- @returns {*}
-/
-=======
  * A task template.
  * @param {...*} taskArguments - Arguments for executing the task.
  * @param {function} done - Called (with results, if any) by the task when it's done.
  * @param {function} failed - Called (with errors, if any) by the task when it fails.
  * @returns {*}
  */
->>>>>>> 01ddbc74
 function template(...taskArguments, done, failed) {
   ...
   ...
